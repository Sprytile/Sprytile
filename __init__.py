--- conflicted
+++ resolved
@@ -27,17 +27,6 @@
     reload(sprytile_modal)
     reload(sprytile_panel)
     reload(sprytile_utils)
-<<<<<<< HEAD
-    #reload(sprytile_uv)
-    #reload(tool_build)
-    #reload(tool_paint)
-    #reload(tool_fill)
-    #reload(tool_set_normal)
-else:
-    from . import sprytile_panel, sprytile_gui, sprytile_utils
-    #from . import sprytile_gui, sprytile_modal, sprytile_panel, sprytile_utils, sprytile_uv
-    #from sprytile_tools import *
-=======
     reload(sprytile_uv)
     reload(tool_build)
     reload(tool_paint)
@@ -47,7 +36,6 @@
     from . import sprytile_panel, sprytile_gui
     from . import sprytile_gui, sprytile_modal, sprytile_panel, sprytile_utils, sprytile_uv
     from sprytile_tools import *
->>>>>>> 1eda9a6b
 
 import bpy
 import bpy.utils.previews
@@ -952,9 +940,6 @@
 submodules = (
     sprytile_panel,
     sprytile_gui,
-<<<<<<< HEAD
-    sprytile_utils,
-=======
     sprytile_modal,
     sprytile_utils,
     sprytile_uv,
@@ -962,7 +947,6 @@
     tool_paint,
     tool_fill,
     tool_set_normal,
->>>>>>> 1eda9a6b
 )
 
 
